--- conflicted
+++ resolved
@@ -535,17 +535,10 @@
             self._µsizes = µm_sizes
         return self._µsizes
 
+
+    # ================================================================
+
     @property
-<<<<<<< HEAD
-=======
-    def argsort_offset(self):
-        '''Get the slice starting index when selecting arrays to be transformed'''
-        return 1 - int(self.dust_binning_mode in {"mixed", "gas-only"})
-
-    # ================================================================
-
-    @property
->>>>>>> 99246f0b
     def io(self) -> dict:
         '''Store general info on input/output file locations
         and data array shapes.'''
