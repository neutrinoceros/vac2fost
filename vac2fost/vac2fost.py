#!/usr/bin/env python3
"""A conversion facility for MPI-AMRVAC (.vtu) to MCFOST (.fits)

This is a Python package (from vac2fost import main as vac2fost), and
also a command line script.  Run `python vac2fost.py --help` for
documentation on command line usage.

The main algorithm runs the following steps
  a) load AMRVAC data with vtk_vacreader.VacDataSorter(), sort it as 2D arrays
  b) dry-run MCFOST to get the exact output
  c) interpolate data to the target grid
  d) convert to 3D (gaussian redistribution of density)
  e) collect, sort and write output data to a fits file


Known limitations
  1) AMR grids are not supported (.vtu files need to be converted to uniform grids)
  2) .vtu are assumed to use polar coordinates (r-phi 2D)
  3) 2D interpolation does not account for the curvature of polar cells


Disclaimer
  This package is using Python3.7 syntax/features and will not be made backward
  compatible with older versions of Python.
"""
<<<<<<< HEAD
__version__ = "2.4.0"
=======
__version__ = "2.3.3"
>>>>>>> 8f6a09c9
min_mcfost_version = "3.0.35"  # minimal requirement
#rec_mcfost_version = "3.0.35"  # recommendation



# Imports
# =======================================================================================
# stdlib
import os
import sys
import shutil
from dataclasses import dataclass
from pathlib import Path
from subprocess import run, CalledProcessError
from argparse import ArgumentParser
from collections import OrderedDict as od
from socket import gethostname
from uuid import uuid4 as uuid

# non standard externals
import numpy as np
from astropy import units
from astropy.io import fits
from scipy.interpolate import interp2d
import f90nml
try:
    import colorama
    colorama.init(autoreset=True)
    BOLD = colorama.Style.BRIGHT
    RED = BOLD + colorama.Fore.RED
    CYAN = colorama.Fore.CYAN
except ImportError:
    colorama = None
    BOLD = RED = CYAN = ""

# private externals
from vtk_vacreader import VacDataSorter



# mcfost detection ======================================================================
if shutil.which("mcfost") is None:
    raise OSError(RED+"could not find mcfost. Please install mcfost before using vac2fost")
out = run("yes | mcfost -version", shell=True, capture_output=True).stdout #binary
out = "".join(map(chr, out))

DETECTED_MCFOST_VERSION = out.split("\n")[0].split()[-1]
del out
if DETECTED_MCFOST_VERSION < min_mcfost_version:
    raise OSError(f"mcfost version must be >= {min_mcfost_version}")



# Globals ===============================================================================
MINGRAINSIZE_µ = 0.1
DEFAULT_UNITS = dict(distance2au=1.0, time2yr=1.0, mass2solar=1.0)



# Defintions ============================================================================
@dataclass
class GridShape:
    """Describe number of cells in cylindrical coordinates in a grid"""
    nr: int
    nphi: int
    nz: int = 1

@dataclass
class DataInfo:
    """Hold basic info about input or output data location and shape"""
    directory: Path
    filename: str
    gridshape: GridShape

    @property
    def filepath(self) -> Path:
        """full path"""
        return self.directory / self.filename

    @property
    def filestem(self) -> str:
        """filename without an extension (suffix)"""
        return str(Path(self.filename).stem)

@dataclass
class IOinfo:
    """Hold input and output data information"""
    IN: DataInfo
    OUT: DataInfo

def generate_conf_template() -> f90nml.Namelist:
    """Generate a template namelist object with comments instead of default values"""
    amrvac_list = dict(
        hydro_data_dir="path/to/output/data/directory",
        config="relative/to/<hydro_data_dir>/path/to/amrvac/config/file[s]",
        nums=0
    )

    mcfost_list = dict(
        nr=128, nr_in=4, nphi=128, nz=10,
        # aspect ratio is implied by those parameters
        flaring_index=1.125,
        ref_radius=100.0,  # [a.u.]
        scale_height=1.0,  # [a.u.], at defined at ref_radius
    )
    sublists = {
        "amrvac_input": amrvac_list,
        "units": DEFAULT_UNITS,
        "mcfost_output": mcfost_list
    }
    template = f90nml.Namelist({k: f90nml.Namelist(v) for k, v in sublists.items()})
    return template

# decorators
def get_prompt_size():
    """size of command line interface messages sized to window. Caps at 80."""
    cols, _ = shutil.get_terminal_size()
    return min(cols, 80)

def parameterized(dec):
    """meta decorator, allow definition of decorators with parameters
    source: https://stackoverflow.com/questions/5929107/decorators-with-parameters"""
    def layer(*args, **kwargs):
        def repl(f):
            return dec(f, *args, **kwargs)
        return repl
    return layer

@parameterized
def wait_for_ok(func, mess, lenght=get_prompt_size()-7):
    """decorator, sandwich the function execution with '<mess>  ...' & 'ok'"""
    def modfunc(*args, **kwargs):
        print(mess.ljust(lenght), end="... ", flush=True)
        result = func(*args, **kwargs)
        print("ok")
        return result
    return modfunc

def shell_path(pin: str) -> Path:
    """Transform <pin> to a Path, expanding included env variables."""
    return Path(os.path.expandvars(str(pin)))

def read_amrvac_parfiles(parfiles: list, location: str = "") -> f90nml.Namelist:
    """Parse one, or a list of MPI-AMRVAC parfiles into a consistent
    configuration.

    <location> : path of the directory where parfiles are found.
    Can be either a PathLike object or a str. The later can include
    "$" shell env variables such as "$HOME".

    This function replicates that of MPI-AMRVAC, with a patching logic:
    for parameters redundant across parfiles, only last values are kept,
    except "&filelist:base_filename", for which values are cumulated.
    """
    pathloc = shell_path(location)

    if isinstance(parfiles, (str, os.PathLike)):
        pfs = [parfiles]
    else:
        pfs = parfiles
    assert all([isinstance(pf, (str, os.PathLike)) for pf in pfs])

    confs = [f90nml.read((pathloc / pf).resolve()) for pf in pfs]
    conf_tot = f90nml.Namelist()
    for c in confs:
        conf_tot.patch(c)

    base_filename = "".join([c.get("filelist", {}).get("base_filename", "") for c in confs])
    assert base_filename != ""
    conf_tot["filelist"]["base_filename"] = base_filename
    return conf_tot

class MCFOSTUtils:
    """Utility functions to call MCFOST in vac2fost.main()
    to define the output grid."""

    blocks_descriptors = od(
        # name every mcfost parameter (by order of appearence)
        # and give default values
        [
            ('Photons', (
                od([('nphot_temp', '1.28e5')]),
                od([('nphot_sed', '1.28e3')]),
                od([('nphot_img', '1.28e5')])
            )),
            ('Wavelengths', (
                od([('n_lambda', 50),
                    ('lambda_min', 0.1),
                    ('lambda_max', 3e3)]),
                od([('compute_temp', True),
                    ('compute_sed', True),
                    ('use_default_wl', True)]),
                od([('wavelength_file',
                     'wavelengths.dat')]),
                od([('separation', False),
                    ('stokes_parameters', False)])
            )),
            ('Grid', (
                od([('geometry', '1')]),
                od([('nr', 100),
                    ('nz', 10),
                    ('nphi', 100),
                    ('nr_in', 30)])
            )),
            ('Maps', (
                od([('nx', 501),
                    ('ny', 501),
                    ('maps_size', 400)]),
                od([('imin', 0),
                    ('imax', 0),
                    ('n_incl', 1),
                    ('centered', False)]),
                od([('az_min', 0),
                    ('az_max', 240),
                    ('n_az_angles', 1)]),
                od([('distance_pc', 140)]),
                od([('disk_position_angle', 0)])
            )),
            ('Scattering', (
                od([('scattering_method', '0')]),
                od([('theory', 1)])
            )),
            ('Symmetries', (
                od([('sym_image', True)]),
                od([('sym_central', True)]),
                od([('sym_axial', True)]),
            )),
            ('Disk physics', (
                od([('dust_settling', 0),
                    ('exp_strat', 0.5),
                    ('a_srat', 1.0)]),
                od([('dust_radial_migration', False)]),
                od([('sublimate_dust', False)]),
                od([('hydrostatic_eq', False)]),
                od([('viscous_heating', False),
                    ('alpha_viscosity', '1e-3')]),
            )),
            ('Number of zones', (
                od([('n_zones', '1')]),
            )),
            ('Zone', (
                od([('zone_type', 1)]),
                od([('dust_mass', '1e-3'),
                    ('gas_to_dust_ratio', 100)]),
                od([('scale_height', 5.0),
                    ('ref_radius', 100.0),
                    # only relevant in geometry "4" (debris disk) according to doc
                    ('profile_exp', 2)]),
                od([('rin', 10),
                    ('edge', 0),
                    ('rout', 200),
                    ('rc', 100)]),
                od([('flaring_index', 1.0)]),
                od([('density_exp', -0.5),
                    ('gamma_exp', 0.0)])
            )),
            ('Grains', (
                od([('n_species', 1)]),
                od([('grain_type', 'Mie'),
                    ('n_components', 1),
                    ('mixing_rule', 2),
                    ('porosity', 0.),
                    ('mass_fraction', 0.75),
                    ('vmax_dhs', 0.9)]),
                od([('optical_indices_file', 'Draine_Si_sUV.dat'),
                    ('volume_fraction', 1.0)]),
                od([('heating_method', 1)]),
                od([('sp_min', MINGRAINSIZE_µ),
                    ('sp_max', 1000),
                    ('sexp', 3.5),
                    ('n_grains', 100)])
            )),
            ('Molecular RT', (
                od([('lpop', True),
                    ('laccurate_pop', True),
                    ('LTE', True),
                    ('profile_width', 15.)]),
                od([('v_turb', 0.2)]),
                od([('nmol', 1)]),
                od([("mol_data_file", "13co.dat"),
                    ('level_max', 6)]),
                od([('vmax', 1.0),
                    ('n_speed', 20)]),
                od([('cst_mol_abund', True),
                    ('abund', '1e-6'),
                    ('abund_file', 'abundance.fits.gz')]),
                od([('ray_tracing', True),
                    ('n_lines_rt', 3)]),
                od([('transition_num_1', 1),
                    ('transition_num_2', 2),
                    ('transition_num_3', 3)])
            )),
            ('Star', (
                od([('n_stars', 1)]),
                od([('star_temp', 4000.0),
                    ('star_radius', 2.0),
                    ('star_mass', 1.0),
                    ('star_x', 0.),
                    ('star_y', 0.),
                    ('star_z', 0),
                    ('star_is_bb', True)]),
                od([('star_rad_file', 'lte4000-3.5.NextGen.fits.gz')]),
                od([('fUV', 0.0), ('slope_fUV', 2.2)]),
            ))
        ])

    known_args = []
    for descriptor in blocks_descriptors.items():
        for di in descriptor[1]:
            known_args += list(di.keys())

    def write_mcfost_conf(output_file: Path, custom: dict = None, verbose=False):
        """Write a configuration file for mcfost using values from <custom>,
        and falling back to defaults found in block_descriptor defined above
        """
        if custom is None:
            custom = {}
        if output_file.exists() and verbose:
            print(f'Warning: {output_file} already exists, and will be overwritten.')
        with open(output_file, mode="wt") as fi:
            fi.write(".".join(min_mcfost_version.split(".")[:2]).ljust(10) +
                     "mcfost minimal version prescribed by vac2fost\n\n")
            for block, lines in __class__.blocks_descriptors.items():
                fi.write(f'# {block}\n')
                for line in lines:
                    parameters = []
                    for param, default in line.items():
                        if param in custom:
                            val = custom[param]
                        else:
                            val = default
                        parameters.append(str(val))
                    fi.write('  ' + '  '.join(parameters).ljust(36)
                             + '  ' + ', '.join(line.keys()))
                    fi.write('\n')
                fi.write('\n')
            fi.write("\n\n")
            fi.write(f"%% automatically generated with vac2fost {__version__}\n")
            fi.write(f"%% via mcfost {DETECTED_MCFOST_VERSION}\n")
            fi.write(f"%% run by {os.environ['USER']} on {gethostname()}\n")
        if verbose:
            print(f'wrote {output_file}')

    def get_mcfost_grid(itf) -> np.ndarray:
        '''Pre-run MCFOST with -disk_struct flag to get the exact grid used.'''
        mcfost_conf_file = itf.mcfost_conf_file
        output_dir = itf.io.OUT.directory

        output_dir = Path(output_dir).resolve()
        mcfost_conf_path = Path(mcfost_conf_file)
        if not output_dir.exists():
            os.makedirs(output_dir)

        grid_file_name = output_dir / 'mcfost_grid.fits.gz'

        if itf.current_num == itf.nums[0]:
            assert mcfost_conf_path.exists()
            # generate a grid data file with mcfost itself and extract it
            tmp_mcfost_dir = output_dir / f"TMP_VAC2FOST_MCFOST_GRID_{uuid()}"
            os.makedirs(tmp_mcfost_dir)
            try:
                shutil.copyfile(mcfost_conf_path.resolve(),
                                tmp_mcfost_dir/mcfost_conf_path.name)
            except shutil.SameFileError:
                pass

            pile = Path.cwd()
            os.chdir(tmp_mcfost_dir)
            try:
                run(["mcfost", "mcfost_conf.para", "-disk_struct"], check=True,
                    capture_output=(not itf.mcfost_verbose))

                shutil.move("data_disk/grid.fits.gz", grid_file_name)
            except CalledProcessError as exc:
                errtip = f"\nError in MCFOST, exited with exitcode {exc.returncode}"
                if exc.returncode == 174:
                    errtip += (
                        "\nThis is probably a memory issue. "
                        "Try reducing the target resolution or,"
                        " alternatively, give more cpu memory to this task."
                    )
                raise RuntimeError(errtip) from exc
            finally:
                os.chdir(pile)
                shutil.rmtree(tmp_mcfost_dir)
        with fits.open(grid_file_name, mode='readonly') as fi:
            target_grid = fi[0].data
        return target_grid



# Main class ============================================================================
class Interface:
    '''A class to hold global variables as attributes and give
    clear and concise structure to the main() function.'''

    @wait_for_ok("parsing input")
    def __init__(self, config_file,
                 nums: int = None, # or any int-returning iterable
                 output_dir: Path = Path.cwd(),
                 dust_bin_mode: str = "auto",
                 read_gas_density=False,
                 read_gas_velocity=False,
                 mcfost_verbose=False):

        self.warnings = []
        # input checking
        if not isinstance(config_file, (str, Path)):
            raise TypeError(config_file)
        if not isinstance(output_dir, (str, Path)):
            raise TypeError(output_dir)

        # attribute storage
        self._base_args = {
            'config_file': Path(config_file),
            'output_dir': Path(output_dir),
            'nums': nums,
            'dust_bin_mode': dust_bin_mode,
            'read_gas_density': read_gas_density,
            'read_gas_velocity': read_gas_velocity
        }

        self._dim = 2  # no support for 3D input yet
        self.mcfost_verbose = mcfost_verbose
        self.read_gas_velocity = read_gas_velocity

        # parse configuration file
        self.config = f90nml.read(config_file)
        if nums is None:
            nums = self.config["amrvac_input"]["nums"]
        if isinstance(nums, int):
            self.nums = [nums]  # make it iterable
        else:
            self.nums = list(set(nums))  #make it iterable, filter out duplicates and sort them
        self.current_num = self.nums[0]

        hydro_data_dir = shell_path(self.config["amrvac_input"]["hydro_data_dir"])
        if not hydro_data_dir.is_absolute():
            options = self.config['amrvac_input']
            p1 = Path.cwd()
            p2 = (Path(config_file).parent/hydro_data_dir).resolve()

            if isinstance(options['config'], (list, tuple)):
                fi = options['config'][0]
            else:
                fi = options['config']

            found = [(p/fi).is_file() for p in (p1, p2)]
            if all(found) and p1 != p2:
                errmess = f'can not guess if path "{hydro_data_dir}" '
                errmess += "is relative to cwd or configuration file"
                raise FileNotFoundError(errmess)

            if not any(found):
                raise FileNotFoundError(hydro_data_dir/options['config'][0])

            p = (p1, p2)[found.index(True)]
            self.config['amrvac_input'].update({'hydro_data_dir': p.resolve()})
        self.sim_conf = read_amrvac_parfiles(
            parfiles=self.config['amrvac_input']['config'],
            location=self.config['amrvac_input']['hydro_data_dir']
        )

        self._µsizes = None
        self._input_data = None
        self._output_grid = None
        self._new_2D_arrays = None
        self._new_3D_arrays = None
        self._dust_binning_mode = None

        self._set_dust_binning_mode(dust_bin_mode, warning=False)
        if dust_bin_mode == "auto":
            self._autoset_dbm()
            assert self.dust_binning_mode != "auto"

        if not self.io.OUT.directory.exists():
            os.makedirs(self.io.OUT.directory)
            self.warnings.append(f"dir {self.io.OUT.directory} was created")

        if not self.config.get("units"):
            self.warnings.append(f"&units parameter list not found. Assuming {DEFAULT_UNITS}")
            self.config["units"] = f90nml.Namelist(DEFAULT_UNITS)
        else:
            for k, v in DEFAULT_UNITS.items():
                if not self.config["units"].get(k):
                    self.warnings.append(f"&units:{k} parameter not found. Assuming default {v}")
                    self.config["units"][k] = v

    @property
    def io(self) -> IOinfo:
        """Give up-to-date information on data location and naming (.i: input, .o: output)"""
        vtu_filename = "".join([self.sim_conf["filelist"]["base_filename"],
                                str(self.current_num).zfill(4),
                                ".vtu"])

        geomdefs = {"nr": 1, "nphi": 2}
        _input = DataInfo(
            directory=shell_path(self.config["amrvac_input"]["hydro_data_dir"]).resolve(),
            filename=vtu_filename,
            gridshape=GridShape(**{k: self.sim_conf["meshlist"][f"domain_nx{n}"]
                                   for k, n in geomdefs.items()})
        )

        _output = DataInfo(
            directory=Path(self._base_args["output_dir"]),
            filename=_input.filestem+".fits",
            gridshape=GridShape(**{k: self.config["mcfost_output"][k]
                                   for k in ("nr", "nphi", "nz")})
        )
        return IOinfo(IN=_input, OUT=_output)

    @property
    def read_gas_density(self) -> bool:
        """Named after mcfost's option. Gas density is passed to mcfost only
        if required by user AND non-redundant.

        Clarification: if no gas density is passed, mcfost assumes
        that gas is traced by smallest grains. As "gas-only" and
        "mixed" modes make the same assumption, they would produce
        identical result without explicitly passing the gas density.
        """
        if not self._base_args["read_gas_density"]:
            rgd = False
        elif self._bin_gas():
            self.warnings.append(
                f"read_gas_density asked but redundant in '{self.dust_binning_mode}' mode, ignored")
            rgd = False
        else:
            rgd = True
        return rgd

    def display_warnings(self):
        """A colorful way to print the warning list."""
        print(" WARNINGS:")
        print(RED+"\n".join([f" - {w}" for w in self.warnings]))
        if colorama is not None:
            print(colorama.Style.RESET_ALL, end="")


    # dust binning mode API
    # ================================================================
    @property
    def dust_binning_mode(self):
        """Define binning strategy
        - (gas-only)  : use only gas as a proxy for dust
        - (dust-only) : use only dust information
        - (mixed)     : use both, assuming gas traces the smallest grains
        """
        return self._dust_binning_mode

    def _autoset_dbm(self) -> None:
        """From dust_binning_mode=="auto" mode, select the correct one"""
        try:
            smallest_gs_µm = 1e4* min(np.array(self.sim_conf['usr_dust_list']['grain_size_cm']))
        except KeyError:
            self._set_dust_binning_mode("gas-only", reason="could not find grain sizes")
        else:
            if smallest_gs_µm > MINGRAINSIZE_µ:
                self._set_dust_binning_mode(
                    "mixed", reason=f"smallest size found > {MINGRAINSIZE_µ}µm"
                )

    def _set_dust_binning_mode(self, new_dbm: str, reason: str = None, warning=True):
        """Set value and add a warning."""
        if new_dbm not in {"dust-only", "gas-only", "mixed", "auto"}:
            raise KeyError(f'Unknown dust binning mode "{new_dbm}"')

        if warning:
            w = ["dust-binning mode was switched"]
            old = self._dust_binning_mode
            if old is not None:
                w.append(f'''from "{old}"''')
            w.append(f'''to "{new_dbm}"''')
            if reason is not None:
                w.append(f"\n   REASON: {reason}")
            self.warnings.append(" ".join(w))
        self._dust_binning_mode = new_dbm

    def _bin_dust(self) -> bool:
        """Should dust fluids be passed to mcfost ?"""
        return self.dust_binning_mode in {"dust-only", "mixed"}

    def _bin_gas(self) -> bool:
        """Should gas be passed to mcfost ?"""
        return self.dust_binning_mode in {'gas-only', 'mixed'}

    @property
    def grain_micron_sizes(self) -> np.ndarray:
        '''Read grain sizes (assumed in [cm]), from AMRVAC parameters and
        convert to microns.'''
        assert self.dust_binning_mode != "auto"
        if self._µsizes is None:
            µm_sizes = np.empty(0)
            if self._bin_dust():
                cm_sizes = np.array(
                    self.sim_conf['usr_dust_list']['grain_size_cm'])
                µm_sizes = 1e4 * cm_sizes
            if self._bin_gas():
                µm_sizes = np.insert(µm_sizes, 0, MINGRAINSIZE_µ)
            self._µsizes = µm_sizes
        return self._µsizes

    @property
    def mcfost_conf_file(self) -> Path:
        """Locate output configuration file for mcfost"""
        return self.io.OUT.directory / "mcfost_conf.para"

    def load_input_data(self, n: int = None) -> None:
        '''Use vtkvacreader.VacDataSorter to load AMRVAC data'''
        if n is not None:
            assert n in self.nums
            #reinit properties
            self._input_data = None
            self._output_grid = None
            self._new_2D_arrays = None
            self._new_3D_arrays = None
            self.current_num = n
        self._input_data = VacDataSorter(
            file_name=str(self.io.IN.filepath),
            shape=(self.io.IN.gridshape.nr, self.io.IN.gridshape.nphi)
        )

    @property
    def input_data(self):
        '''Load input simulation data'''
        if self._input_data is None:
            self.load_input_data(self.current_num)
        return self._input_data

    @property
    def output_grid(self) -> dict:
        '''Store info on 3D output grid specifications
        as vectors "v", and (r-phi)grids "g"'''
        if self._output_grid is None:
            if not self.mcfost_conf_file.is_file():
                self.write_mcfost_conf_file()
            target_grid = MCFOSTUtils.get_mcfost_grid(self)
            self._output_grid = {
                'array': target_grid,
                # (nr, nphi) 2D grids
                'rg': target_grid[0, :, 0, :],
                'phig': target_grid[2, :, 0, :],
                # (nr, nz) 2D grid (z points do not depend on phi)
                'zg': target_grid[1, 0, :, :],
                # vectors (1D arrays)
                'rv': target_grid[0, 0, 0, :],
                'phiv': target_grid[2, :, 0, 0],
            }
        return self._output_grid

    @property
    def g2d_ratio(self):
        """Gas to dust ratio"""
        res = 0.01
        try:
            res = self.sim_conf["usr_dust_list"]["gas2dust_ratio"]
        except KeyError:
            self.warnings.append(f"could not find &usr_dust_list:gas2dust_ratio, assume {res}")
        return res

    def estimate_dust_mass(self) -> float:
        """Estimate the total dust mass in the grid, in solar masses"""
        # devnote : this assumes a linearly spaced grid
        dphi = 2*np.pi / self.io.IN.gridshape.nphi
        rvect = self.input_data.get_ticks(0)
        dr = rvect[1] - rvect[0]
        cell_surfaces = dphi/2 * ((rvect + dr/2)**2 - (rvect - dr/2)**2)

        if self.dust_binning_mode == "gas-only":
            keys = ["rho"]
        else:
            keys = [k for k, _ in self.input_data if "rhod" in k]
        mass = 0.0
        for key in keys:
            mass += np.sum([cell_surfaces * self.input_data[key][:, i]
                            for i in range(self.io.IN.gridshape.nphi)])
        if self.dust_binning_mode == "gas-only":
            mass /= self.g2d_ratio
        mass *= self.config["units"]["mass2solar"]
        return mass

    def _translate_amrvac_config(self) -> dict:
        parameters = {}

        # Zone
        mesh = self.sim_conf['meshlist']
        conv2au = self.config["units"]["distance2au"]
        parameters.update({
            'rin': mesh['xprobmin1']*conv2au,
            'rout': mesh['xprobmax1']*conv2au,
            'maps_size': 2*mesh['xprobmax1']*conv2au,
        })

        if self._bin_dust(): #devnote : using a private method outside of class...
            parameters.update({
                "gas_to_dust_ratio": self.g2d_ratio,
                "dust_mass": self.estimate_dust_mass()
            })
            # Grains
            sizes_µm = self.grain_micron_sizes
            parameters.update({
                # min/max grain sizes in microns
                'sp_min': min(1e-1, min(sizes_µm)),
                'sp_max': max(1e3, max(sizes_µm)),
            })
        #Star
        try:
            parameters.update({"star_mass": self.sim_conf["disk_list"]["central_mass"]})
        except KeyError:
            self.warnings.append("&disk_list not found. Assuming default values")
        return parameters

    def write_mcfost_conf_file(self) -> None:
        '''Customize defaults with user specifications'''
        custom = {}
        custom.update(self._translate_amrvac_config())
        unknown_args = self._scan_for_unknown_arguments()
        if unknown_args:
            raise KeyError(f'Unrecognized MCFOST argument(s): {unknown_args}')
        custom.update(self.config['mcfost_output'])

        MCFOSTUtils.write_mcfost_conf(
            output_file=self.mcfost_conf_file,
            custom=custom,
            verbose=self.mcfost_verbose
        )

    def _scan_for_unknown_arguments(self) -> list:
        """Get unrecognized arguments found in mcfost_output"""
        unknowns = []
        for arg in self.config["mcfost_output"].keys():
            if not arg.lower() in MCFOSTUtils.known_args:
                unknowns.append(arg)
        return unknowns

    def write_output(self) -> None:
        """Write a .fits file suited for MCFOST input."""
        dust_bin_selector = {
            "gas-only": np.zeros(1, dtype="int64"),
            "dust-only": 1 + self.grain_micron_sizes.argsort(),
            "mixed": self.grain_micron_sizes.argsort()
        }[self.dust_binning_mode]

        suppl_hdus = []
        if len(dust_bin_selector) > 1:
            # mcfost requires an HDU with grain sizes only if more than one population is present
            suppl_hdus.append(
                fits.ImageHDU(self.grain_micron_sizes[self.grain_micron_sizes.argsort()])
            )

        header = {'read_n_a': 0} # automatic normalization of size-bins from mcfost param file.
        if self.read_gas_density:
            #devnote: add try statement here ?
            header.update(dict(gas_to_dust=self.sim_conf["usr_dust_list"]["gas2dust_ratio"]))
            suppl_hdus.append(fits.ImageHDU(self.new_3D_arrays[0]))
            header.update(dict(read_gas_density=1))

        if self.read_gas_velocity:
            header.update(dict(read_gas_velocity=1))
            suppl_hdus.append(fits.ImageHDU(self.new_3D_gas_velocity))

        dust_densities_HDU = fits.PrimaryHDU(self.new_3D_arrays[dust_bin_selector])
        for k, v in header.items():
            # this is the canonical way to avoid HIERARCH-related warnings from astropy
            if len(k) > 8:
                k = f"HIERARCH {k}"
            dust_densities_HDU.header.append((k, v))

        with open(self.io.OUT.filepath, mode="wb") as fo:
            hdul = fits.HDUList(hdus=[dust_densities_HDU] + suppl_hdus)
            hdul.writeto(fo)

    @property
    def input_grid(self) -> dict:
        """Store physical coordinates (vectors) about the input grid specifications."""
        ig = {
            "rv": self.input_data.get_ticks("r") * self.config["units"]["distance2au"],
            "phiv": self.input_data.get_ticks("phi")
        }
        return ig

    def _interpolate2D(self, datakey: str) -> np.ndarray:
        """Transform a polar field from MPI-AMRVAC coords to mcfost coords"""
        interpolator = interp2d(
            self.input_grid["phiv"],
            self.input_grid["rv"],
            self.input_data[datakey], kind="cubic"
        )
        return interpolator(self.output_grid["phiv"], self.output_grid["rv"])

    def gen_2D_arrays(self) -> None:
        """Interpolate input data density fields from input coords to output coords"""
        density_keys = sorted(filter(lambda k: "rho" in k, self.input_data.fields.keys()))
        self._new_2D_arrays = np.array([self._interpolate2D(datakey=k) for k in density_keys])
        assert self._new_2D_arrays[0].shape == (self.io.OUT.gridshape.nr,
                                                self.io.OUT.gridshape.nphi)

    @property
    def aspect_ratio(self):
        """Dimensionless ratio implied by mcfost parameters"""
        mcfl = self.config['mcfost_output']
        return mcfl['scale_height'] / mcfl['ref_radius']

    def gen_3D_arrays(self) -> None:
        """Interpolate input data onto full 3D output grid"""
        oshape = self.io.OUT.gridshape
        nr, nphi, nz = oshape.nr, oshape.nphi, oshape.nz

        nbins = len(self.new_2D_arrays)
        self._new_3D_arrays = np.zeros((nbins, nphi, nz, nr))
        for ir, r in enumerate(self.output_grid["rv"]):
            z_vect = self.output_grid["zg"][nz:, ir].reshape(1, nz)
            local_height = r * self.aspect_ratio
            gaussian = np.exp(-z_vect**2/ (2*local_height**2)) / (np.sqrt(2*np.pi) * local_height)
            for i_bin, surface_density in enumerate(self.new_2D_arrays[:, ir, :]):
                self._new_3D_arrays[i_bin, :, :, ir] = \
                    gaussian * surface_density.reshape(nphi, 1)

    @property
    def new_2D_arrays(self) -> list:
        '''Last minute generation is used if required'''
        if self._new_2D_arrays is None:
            self.gen_2D_arrays()
        return self._new_2D_arrays

    @property
    def new_3D_arrays(self) -> list:
        '''Last minute generation is used if required'''
        if self._new_3D_arrays is None:
            self.gen_3D_arrays()
        return self._new_3D_arrays

    @property
    def new_3D_gas_velocity(self) -> np.ndarray:
        """Derive the 3D velocity field for gas velocity, in km/s"""
        rho, mr, mphi = map(self._interpolate2D, ["rho", "m1", "m2"])
        vr, vphi = map(lambda x: x/rho, [mr, mphi])
        phig = self.output_grid["phig"].transpose()
        vx = vr * np.cos(phig) - vphi * np.sin(phig)
        vy = vr * np.sin(phig) + vphi * np.cos(phig)

        # transform to 3D
        nz = self.io.OUT.gridshape.nz
        vx, vy = map(lambda a: np.stack([a]*nz, axis=1), [vx, vy])
        vz = np.zeros(vx.shape)
        oshape = self.io.OUT.gridshape
        for v in (vx, vy, vz):
            np.testing.assert_array_equal(v.shape, (oshape.nr, oshape.nz, oshape.nphi))

        # unit conversion
        conv = self.config["units"]
        dimvel = conv["distance2au"]*units.au / (conv["time2yr"]*units.yr)
        vel2kms = dimvel.to(units.m / units.s).value
        velarr = np.stack([vx, vy, vz], axis=3) * vel2kms
        return velarr.transpose()



# Verbose version of Interface ==========================================================
class VerbatimInterface(Interface):
    """A more talkative Interface"""
    @wait_for_ok(f"loading input data")
    def load_input_data(self, n: int = None) -> None:
        super().load_input_data(n)

    @wait_for_ok('writing mcfost configuration file')
    def write_mcfost_conf_file(self) -> None:
        super().write_mcfost_conf_file()

    @wait_for_ok('interpolating to mcfost grid')
    def gen_2D_arrays(self):
        super().gen_2D_arrays()

    @wait_for_ok('converting 2D arrays to 3D')
    def gen_3D_arrays(self):
        super().gen_3D_arrays()

    @wait_for_ok('building the .fits file')
    def write_output(self) -> None:
        super().write_output()



# Main function and associated prompt utils =============================================
def decorated_centered_message(mess: str, dec: str = "=") -> str:
    """Return a decorated version of <mess>"""
    ndecor = int((get_prompt_size() - (len(mess)+2)) / 2)
    return BOLD + " ".join([dec*ndecor, mess, dec*ndecor])

def main(config_file: str,
         nums: int = None, # or any in-returning interable
         output_dir: str = '.',
         dust_bin_mode: str = "auto",
         read_gas_density=False,
         read_gas_velocity=False,
         verbose=False,
         mcfost_verbose=False):
    '''Try to transform a .vtu file into a .fits'''
    print(decorated_centered_message("start vac2fost"))
    InterfaceType = {True: VerbatimInterface, False: Interface}[verbose]
    itf = InterfaceType(config_file, nums=nums, output_dir=output_dir,
                        dust_bin_mode=dust_bin_mode,
                        read_gas_density=read_gas_density,
                        read_gas_velocity=read_gas_velocity,
                        mcfost_verbose=mcfost_verbose)

    for i, n in enumerate(itf.nums):
        if verbose or i == 0:
            print()
        mess1 = f"current input number: {n}"
        mess2 = f"({i+1}/{len(itf.nums)})"
        print((BOLD+" "*(get_prompt_size()-len(mess1)-len(mess2))).join([mess1, mess2]))
        print("-"*get_prompt_size())
        try:
            itf.load_input_data(n)
        except FileNotFoundError as err:
            filepath = Path(str(err)).relative_to(Path.cwd())
            itf.warnings.append(f"file not found: {filepath}")
            continue
        itf.write_mcfost_conf_file()
        itf.gen_2D_arrays()
        itf.gen_3D_arrays()
        itf.write_output()

        try:
            filepath = itf.io.OUT.filepath.relative_to(Path.cwd())
        except ValueError:
            filepath = itf.io.OUT.filepath
        print(CYAN + f" >>> wrote {filepath}")

    if itf.warnings:
        print()
        itf.display_warnings()

    print(decorated_centered_message("end vac2fost"))

    # return the Interface object for inspection (tests)
    return itf



# Script part ===========================================================================
if __name__ == '__main__':
    # Parse the script arguments
    parser = ArgumentParser(description='Parse arguments for main app')
    parser.add_argument(
        dest='configuration', type=str,
        nargs='?',
        default=None,
        help='configuration file (namelist) for this script'
    )
    parser.add_argument(
        "-n", "--nums", dest="nums", type=int,
        required=False,
        default=None,
        nargs="*",
        help="output number(s) of the target .vtu VAC output file to be converted"
    )
    parser.add_argument(
        '-o', '--output', dest='output', type=str,
        required=False,
        default='.',
        help='select output directory for generated files'
    )
    parser.add_argument(
        '-dbm', '--dustbinmode', dest='dbm', type=str,
        required=False,
        default="auto",
        help="prefered bin selection mode [dust-only, gas-only, mixed, auto]"
    )
    parser.add_argument(
        "--read_gas_density",
        action="store_true",
        help="pass gas density to mcfost"
    )
    parser.add_argument(
        "--read_gas_velocity",
        action="store_true",
        help="pass gas velocity to mcfost (keplerian velocity is assumed otherwise)"
    )
    parser.add_argument(
        '-v', '--verbose',
        action='store_true',
        help='activate verbose mode'
    )
    parser.add_argument(
        '--mcfost_verbose',
        action='store_true',
        help='do not silence mcfost'
    )
    parser.add_argument(
        '--genconf', action='store_true',
        help="print a default configuration file for vac2fost"
    )
    parser.add_argument(
        '--cprofile',
        action='store_true',
        help='activate code profiling'
    )
    parser.add_argument(
        "--version",
        action="store_true",
        help="display this code's version"
    )

    cargs = parser.parse_args()

    if cargs.version:
        print(__version__)
        sys.exit(0)

    if cargs.genconf:
        print(generate_conf_template())
        print(f"%% automatically generated with vac2fost {__version__}\n")
        sys.exit(0)
    elif len(sys.argv) == 1:
        parser.print_help(sys.stderr)
        sys.exit(1)

    if cargs.cprofile:
        import cProfile
        import pstats
        import io
        pr = cProfile.Profile()
        pr.enable()
    # -------------------------------------------
    main(
        config_file=cargs.configuration,
        nums=cargs.nums,
        output_dir=cargs.output.strip(),
        dust_bin_mode=cargs.dbm,
        read_gas_density=cargs.read_gas_density,
        read_gas_velocity=cargs.read_gas_velocity,
        verbose=cargs.verbose,
        mcfost_verbose=cargs.mcfost_verbose
    )
    # -------------------------------------------
    if cargs.cprofile:
        pr.disable()
        s = io.StringIO()
        ps = pstats.Stats(pr, stream=s).sort_stats('cumulative')
        ps.print_stats()
        print(s.getvalue())<|MERGE_RESOLUTION|>--- conflicted
+++ resolved
@@ -23,11 +23,7 @@
   This package is using Python3.7 syntax/features and will not be made backward
   compatible with older versions of Python.
 """
-<<<<<<< HEAD
-__version__ = "2.4.0"
-=======
 __version__ = "2.3.3"
->>>>>>> 8f6a09c9
 min_mcfost_version = "3.0.35"  # minimal requirement
 #rec_mcfost_version = "3.0.35"  # recommendation
 
