
import pickle
from pathlib import Path
import shutil
import numpy as np
from astropy.io import fits

from vac2fost import main as app

test_dir = Path(__file__).parent.resolve()
REFOUT_DIR = test_dir / "ref"
OUT = test_dir/"output"

def instanciate_interface(conffile, **kwargs):
    outdir = OUT / f"test_reg_{Path(conffile).stem}"
    if outdir.is_dir():
        shutil.rmtree(outdir)
    itf = app(test_dir/"sample"/conffile, output_dir=outdir, **kwargs)
    return itf

# to regold tests
def regold(itf, reffile):
    save_keys = [
        'sim_conf',
        'input_grid', 'output_grid',
        'new_2D_arrays', 'new_3D_arrays',
        'dust_binning_mode'
    ]
    with open(reffile, mode="wb") as file:
        out = {k: itf.__getattribute__(k) for k in save_keys}
        pickle.dump(out, file)

class TestRegressionMain:
    subrefdir = REFOUT_DIR / "default"
    itf = instanciate_interface(conffile="vac2fost_conf.nml", mcfost_verbose=True)
    itf.tag = itf._base_args['config_file'].stem

    def test_mcfost_conf(self):
        itf = __class__.itf
        with open(__class__.subrefdir / "mcfost_conf.para") as fi:
            ref_lines = fi.readlines()
        with open(itf.io.OUT.directory / "mcfost_conf.para") as fi:
            new_lines = fi.readlines()
        for n, r in zip(new_lines[2:-3], ref_lines[2:]):
            assert n == r

    def test_target_grid(self):
        itf = __class__.itf
        ref_file = __class__.subrefdir / "mcfost_grid.fits.gz"
        new_file = itf.io.OUT.directory/'mcfost_grid.fits.gz'
        ref = fits.open(ref_file)[0].data
        new = fits.open(new_file)[0].data
        #shutil.copyfile(new_file, ref_file) # to regold ...
        np.testing.assert_allclose(ref, new, rtol=1e-15)

    def test_out(self):
        itf = __class__.itf
        reffile = __class__.subrefdir / f"{itf.tag}.p"
        #regold(itf, reffile)

        out_ref = pickle.load(open(reffile, mode="rb"))
        assert itf.dust_binning_mode == out_ref['dust_binning_mode']
        assert itf.sim_conf == out_ref['sim_conf']
        np.testing.assert_array_equal(itf.input_grid['rv'], out_ref['input_grid']['rv'])
        np.testing.assert_array_equal(itf.input_grid['phiv'], out_ref['input_grid']['phiv'])
        np.testing.assert_array_equal(itf.output_grid['rv'], out_ref['output_grid']['rv'])
        np.testing.assert_array_equal(itf.output_grid['phiv'], out_ref['output_grid']['phiv'])
        np.testing.assert_array_equal(itf.output_grid['rg'], out_ref['output_grid']['rg'])
        np.testing.assert_array_equal(itf.output_grid['phig'], out_ref['output_grid']['phig'])
        np.testing.assert_allclose(itf.output_grid['zg'], out_ref['output_grid']['zg'], rtol=1e-15)
        np.testing.assert_allclose(itf.new_2D_arrays, out_ref['new_2D_arrays'], rtol=1e-25)
        np.testing.assert_allclose(itf.new_3D_arrays, out_ref['new_3D_arrays'], rtol=5e-14)

    def test_image(self):
        itf = __class__.itf
        # get the Primary (only image available),
        # and exctract its first 3d array (density field)
        itf.write_output()
        ref_file = __class__.subrefdir / "hd142527_dusty0000.fits"
        new_file = itf.io.OUT.filepath
        #shutil.copyfile(new_file, ref_file) # to regold ...
        ref = fits.open(ref_file)[0].data[0]
        new = fits.open(new_file)[0].data[0]
        np.testing.assert_allclose(new, ref, rtol=5e-14)

class TestRegressionMutliNums:
    subrefdir = REFOUT_DIR / "multinums"
    itf = instanciate_interface(conffile="vac2fost_conf_quick.nml", nums=[0, 1, 2])
    itf.tag = itf._base_args['config_file'].stem + "multinums"

    def test_multinums_output(self):
        filename = __class__.itf.io.OUT.filepath.stem[:-4]
        for n in (0, 1, 2):
<<<<<<< HEAD
            out_file = __class__.itf.io.OUT.directory / f"{filename}{str(n).zfill(4)}.fits"
            ref_file = __class__.subrefdir / f"hd142527_dusty{str(n).zfill(4)}.fits"
            #shutil.copyfile(out_file, ref_file) #regold
            assert out_file.exists()
            np.testing.assert_allclose(fits.open(out_file)[0].data, fits.open(ref_file)[0].data, rtol=5e-14)
=======
            new_file = __class__.itf.io.OUT.directory / f"{filename}{str(n).zfill(4)}.fits"
            ref_file = test_dir / f"ref/{REFVER}/multinums/hd142527_dusty{str(n).zfill(4)}.fits"
            assert new_file.exists()
            #shutil.copyfile(new_file, ref_file) # to regold ...
            np.testing.assert_allclose(fits.open(new_file)[0].data, fits.open(ref_file)[0].data, rtol=5e-14)
>>>>>>> 5e9267ac

class TestRegressionNonAxisym:
    subrefdir = REFOUT_DIR / "nonaxisym"
    itf = instanciate_interface(conffile="vac2fost_conf_nonaxisym.nml")
    itf.tag = itf._base_args['config_file'].stem

    def test_out(self):
        itf = __class__.itf
        reffile = __class__.subrefdir / f"{itf.tag}.p"
        #regold(itf, reffile)

        out_ref = pickle.load(open(reffile, mode="rb"))
        assert itf.dust_binning_mode == out_ref['dust_binning_mode']
        assert itf.sim_conf == out_ref['sim_conf']
        np.testing.assert_array_equal(itf.input_grid['rv'], out_ref['input_grid']['rv'])
        np.testing.assert_array_equal(itf.input_grid['phiv'], out_ref['input_grid']['phiv'])
        np.testing.assert_array_equal(itf.output_grid['rv'], out_ref['output_grid']['rv'])
        np.testing.assert_array_equal(itf.output_grid['phiv'], out_ref['output_grid']['phiv'])
        np.testing.assert_array_equal(itf.output_grid['rg'], out_ref['output_grid']['rg'])
        np.testing.assert_array_equal(itf.output_grid['phig'], out_ref['output_grid']['phig'])
        np.testing.assert_allclose(itf.output_grid['zg'], out_ref['output_grid']['zg'], rtol=1e-15)
        np.testing.assert_allclose(itf.new_2D_arrays, out_ref['new_2D_arrays'], rtol=1e-25)
        np.testing.assert_allclose(itf.new_3D_arrays, out_ref['new_3D_arrays'], rtol=5e-14)

    def test_image(self):
        itf = __class__.itf
        # get the Primary (only image available),
        # and exctract its first 3d array (density field)
        itf.write_output()
        ref_file = __class__.subrefdir / "hd142527_rphi0020.fits"
        new_file = itf.io.OUT.filepath
        ref = fits.open(ref_file)[0].data[0]
        new = fits.open(new_file)[0].data[0]
        #shutil.copyfile(new_file, ref_file) # to regold ...
        np.testing.assert_allclose(new, ref, rtol=5e-14)

class TestRegressionAutoGasOnly:
    subrefdir = REFOUT_DIR / "autogasonly"
    itf = instanciate_interface(conffile="autogasonly/rwi.nml")
    itf.tag = itf._base_args['config_file'].stem

    def test_mcfost_conf(self):
        itf = __class__.itf
        with open(__class__.subrefdir / "mcfost_conf.para") as fi:
            ref_lines = fi.readlines()
        with open(itf.io.OUT.directory/"mcfost_conf.para") as fi:
            new_lines = fi.readlines()
        for n, r in zip(new_lines[2:-3], ref_lines[2:]):
            assert n == r

    def test_out(self):
        itf = __class__.itf
        reffile = __class__.subrefdir / f"{itf.tag}.p"
        #regold(itf, reffile)

        out_ref = pickle.load(open(reffile, mode="rb"))
        assert itf.dust_binning_mode == out_ref["dust_binning_mode"]
        assert itf.sim_conf == out_ref["sim_conf"]
        np.testing.assert_array_equal(itf.input_grid["rv"], out_ref["input_grid"]["rv"])
        np.testing.assert_array_equal(itf.input_grid["phiv"], out_ref["input_grid"]["phiv"])
        np.testing.assert_array_equal(itf.output_grid["rv"], out_ref["output_grid"]["rv"])
        np.testing.assert_array_equal(itf.output_grid["phiv"], out_ref["output_grid"]["phiv"])
        np.testing.assert_array_equal(itf.output_grid["rg"], out_ref["output_grid"]["rg"])
        np.testing.assert_array_equal(itf.output_grid["phig"], out_ref["output_grid"]["phig"])
        np.testing.assert_array_equal(itf.output_grid["zg"], out_ref["output_grid"]["zg"])
        np.testing.assert_allclose(itf.new_2D_arrays, out_ref["new_2D_arrays"], rtol=1e-25)
        np.testing.assert_allclose(itf.new_3D_arrays, out_ref["new_3D_arrays"], rtol=1e-15)<|MERGE_RESOLUTION|>--- conflicted
+++ resolved
@@ -91,19 +91,12 @@
     def test_multinums_output(self):
         filename = __class__.itf.io.OUT.filepath.stem[:-4]
         for n in (0, 1, 2):
-<<<<<<< HEAD
-            out_file = __class__.itf.io.OUT.directory / f"{filename}{str(n).zfill(4)}.fits"
+            new_file = __class__.itf.io.OUT.directory / f"{filename}{str(n).zfill(4)}.fits"
             ref_file = __class__.subrefdir / f"hd142527_dusty{str(n).zfill(4)}.fits"
-            #shutil.copyfile(out_file, ref_file) #regold
-            assert out_file.exists()
-            np.testing.assert_allclose(fits.open(out_file)[0].data, fits.open(ref_file)[0].data, rtol=5e-14)
-=======
-            new_file = __class__.itf.io.OUT.directory / f"{filename}{str(n).zfill(4)}.fits"
-            ref_file = test_dir / f"ref/{REFVER}/multinums/hd142527_dusty{str(n).zfill(4)}.fits"
             assert new_file.exists()
             #shutil.copyfile(new_file, ref_file) # to regold ...
             np.testing.assert_allclose(fits.open(new_file)[0].data, fits.open(ref_file)[0].data, rtol=5e-14)
->>>>>>> 5e9267ac
+
 
 class TestRegressionNonAxisym:
     subrefdir = REFOUT_DIR / "nonaxisym"
